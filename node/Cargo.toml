--- conflicted
+++ resolved
@@ -39,13 +39,8 @@
 tokio-rustls = "0.26.0"
 hex = "0.4.3"
 rand_mt = "5.0.0"
-<<<<<<< HEAD
-metrics = "0.24.2"
-metrics-exporter-prometheus = "0.16.2"
-=======
 metrics = "0.24.1"
 metrics-exporter-prometheus = "0.17.0"
->>>>>>> 28b9c2ec
 paste = "1.0.15"
 dhat = "0.3.3"
 public-ip = "0.2.2"
